name = "MappedBuffers"
uuid = "010f96a2-bf57-4630-84b9-647e6f9999c4"
authors = ["Éric Thiébaut <eric.thiebaut@univ-lyon1.fr> and contributors"]
version = "0.1.0"

[deps]
CodecBzip2 = "523fee87-0ab8-5b00-afb7-3ecf72e48cfd"
CodecXz = "ba30903b-d9e8-5048-a5ec-d1f5b0d4b47b"
CodecZlib = "944b1d66-785c-5afd-91f1-9de20f533193"
CodecZstd = "6b39b394-51ab-5f42-8807-6242bab2b4c2"
Mmap = "a63ad114-7e13-5084-954f-fe012c677804"
TranscodingStreams = "3bb67fe8-82b1-5028-8e26-92a6c54297fa"

[compat]
<<<<<<< HEAD
CodecZstd = "0.7"
=======
CodecXz = "0.7"
TranscodingStreams = "0.9"
>>>>>>> fa43334c
julia = "1.3"

[extras]
Test = "8dfed614-e22c-5e08-85e1-65c5234f0b40"

[targets]
test = ["Test"]<|MERGE_RESOLUTION|>--- conflicted
+++ resolved
@@ -12,12 +12,9 @@
 TranscodingStreams = "3bb67fe8-82b1-5028-8e26-92a6c54297fa"
 
 [compat]
-<<<<<<< HEAD
+CodecXz = "0.7"
 CodecZstd = "0.7"
-=======
-CodecXz = "0.7"
 TranscodingStreams = "0.9"
->>>>>>> fa43334c
 julia = "1.3"
 
 [extras]
