name = "MappedBuffers"
uuid = "010f96a2-bf57-4630-84b9-647e6f9999c4"
authors = ["Éric Thiébaut <eric.thiebaut@univ-lyon1.fr> and contributors"]
version = "0.1.0"

[deps]
CodecBzip2 = "523fee87-0ab8-5b00-afb7-3ecf72e48cfd"
CodecXz = "ba30903b-d9e8-5048-a5ec-d1f5b0d4b47b"
CodecZlib = "944b1d66-785c-5afd-91f1-9de20f533193"
CodecZstd = "6b39b394-51ab-5f42-8807-6242bab2b4c2"
Mmap = "a63ad114-7e13-5084-954f-fe012c677804"
TranscodingStreams = "3bb67fe8-82b1-5028-8e26-92a6c54297fa"

[compat]
<<<<<<< HEAD
CodecXz = "0.7"
=======
TranscodingStreams = "0.9"
>>>>>>> 5347c00f
julia = "1.3"

[extras]
Test = "8dfed614-e22c-5e08-85e1-65c5234f0b40"

[targets]
test = ["Test"]<|MERGE_RESOLUTION|>--- conflicted
+++ resolved
@@ -12,11 +12,8 @@
 TranscodingStreams = "3bb67fe8-82b1-5028-8e26-92a6c54297fa"
 
 [compat]
-<<<<<<< HEAD
 CodecXz = "0.7"
-=======
 TranscodingStreams = "0.9"
->>>>>>> 5347c00f
 julia = "1.3"
 
 [extras]
