name = "MappedBuffers"
uuid = "010f96a2-bf57-4630-84b9-647e6f9999c4"
authors = ["Éric Thiébaut <eric.thiebaut@univ-lyon1.fr> and contributors"]
version = "0.1.0"

[deps]
CodecBzip2 = "523fee87-0ab8-5b00-afb7-3ecf72e48cfd"
CodecXz = "ba30903b-d9e8-5048-a5ec-d1f5b0d4b47b"
CodecZlib = "944b1d66-785c-5afd-91f1-9de20f533193"
CodecZstd = "6b39b394-51ab-5f42-8807-6242bab2b4c2"
Mmap = "a63ad114-7e13-5084-954f-fe012c677804"
TranscodingStreams = "3bb67fe8-82b1-5028-8e26-92a6c54297fa"

[compat]
<<<<<<< HEAD
CodecZlib = "0.7"
=======
CodecBzip2 = "0.7"
CodecXz = "0.7"
CodecZstd = "0.7"
TranscodingStreams = "0.9"
>>>>>>> c298e151
julia = "1.3"

[extras]
Test = "8dfed614-e22c-5e08-85e1-65c5234f0b40"

[targets]
test = ["Test"]<|MERGE_RESOLUTION|>--- conflicted
+++ resolved
@@ -12,14 +12,11 @@
 TranscodingStreams = "3bb67fe8-82b1-5028-8e26-92a6c54297fa"
 
 [compat]
-<<<<<<< HEAD
-CodecZlib = "0.7"
-=======
 CodecBzip2 = "0.7"
 CodecXz = "0.7"
 CodecZstd = "0.7"
+CodecZlib = "0.7"
 TranscodingStreams = "0.9"
->>>>>>> c298e151
 julia = "1.3"
 
 [extras]
